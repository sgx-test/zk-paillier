[package]
name = "zk-paillier"
<<<<<<< HEAD
version = "0.2.0"
=======
version = "0.1.1"
edition = "2018"
>>>>>>> 24c522a2

authors = [
    "Gary <gary@kzencorp.com>",
    "Morten Dahl <mortendahlcs@gmail.com>",
    "Omer <omer.shlomovits@gmail.com>",
    "Oded Leiba <odedleiba5@gmail.com>"
]
keywords = ["paillier", "zero knowledge"]

license = "GPL-3.0-or-later"
categories = ["cryptography"]

[lib]
crate-type = ["lib"]

[dependencies]
<<<<<<< HEAD
paillier = { git = "https://github.com/KZen-networks/rust-paillier", tag = "v0.3.0" }
rand = "0.5"
rayon = "1.0"
bit-vec = "0.5"
serde = "1.0"
serde_derive = "1.0"
serde_json = "1.0"
=======
paillier = { git = "https://github.com/KZen-networks/rust-paillier"}
rand = "0.6"
serde = { version = "1.0", features = ["derive"] }
rayon = "1.1"
bit-vec = "0.6"
>>>>>>> 24c522a2
rust-crypto = "^0.2"
hex = "^0.3"

[dependencies.curv]
git = "https://github.com/KZen-networks/curv"
tag = "v0.2.0"
features = ["ec_secp256k1"]

[dev-dependencies]
criterion = "0.3"

[[bench]]
name = "all"
harness = false<|MERGE_RESOLUTION|>--- conflicted
+++ resolved
@@ -1,11 +1,7 @@
 [package]
 name = "zk-paillier"
-<<<<<<< HEAD
 version = "0.2.0"
-=======
-version = "0.1.1"
 edition = "2018"
->>>>>>> 24c522a2
 
 authors = [
     "Gary <gary@kzencorp.com>",
@@ -22,21 +18,11 @@
 crate-type = ["lib"]
 
 [dependencies]
-<<<<<<< HEAD
 paillier = { git = "https://github.com/KZen-networks/rust-paillier", tag = "v0.3.0" }
-rand = "0.5"
-rayon = "1.0"
-bit-vec = "0.5"
-serde = "1.0"
-serde_derive = "1.0"
-serde_json = "1.0"
-=======
-paillier = { git = "https://github.com/KZen-networks/rust-paillier"}
 rand = "0.6"
 serde = { version = "1.0", features = ["derive"] }
 rayon = "1.1"
 bit-vec = "0.6"
->>>>>>> 24c522a2
 rust-crypto = "^0.2"
 hex = "^0.3"
 
